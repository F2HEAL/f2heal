--- conflicted
+++ resolved
@@ -1,6 +1,2 @@
 /target
-<<<<<<< HEAD
 /output
-=======
-output/
->>>>>>> d31dc135
